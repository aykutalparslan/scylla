--- conflicted
+++ resolved
@@ -243,11 +243,8 @@
     'tests/streaming_histogram_test',
     'tests/duration_test',
     'tests/vint_serialization_test',
-<<<<<<< HEAD
     'tests/compress_test',
-=======
     'tests/chunked_vector_test',
->>>>>>> 1f669401
 ]
 
 apps = [
@@ -632,11 +629,8 @@
     'tests/streaming_histogram_test',
     'tests/duration_test',
     'tests/vint_serialization_test',
-<<<<<<< HEAD
     'tests/compress_test',
-=======
     'tests/chunked_vector_test',
->>>>>>> 1f669401
 ])
 
 tests_not_using_seastar_test_framework = set([
