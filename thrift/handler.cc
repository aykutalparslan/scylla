--- conflicted
+++ resolved
@@ -468,26 +468,10 @@
                         std::unordered_map<sstring, sstring>(),//ks_def.strategy_options,
                         ks_def.durable_writes,
                         cf_defs,
-                        shared_ptr<config::ut_meta_data>());
+                        shared_ptr<user_types_metadata>());
                 auto& ks = db.find_keyspace(ks_def.name);
-<<<<<<< HEAD
-                column_family cf(s, ks.make_column_family_config(*s));
-                db.add_column_family(std::move(cf));
-                cf_defs.push_back(s);
-            }
-            config::ks_meta_data ksm(to_sstring(ks_def.name),
-                    to_sstring(ks_def.strategy_class),
-                    std::unordered_map<sstring, sstring>(),//ks_def.strategy_options,
-                    ks_def.durable_writes,
-                    cf_defs,
-                    shared_ptr<user_types_metadata>());
-            auto& ks = db.find_keyspace(ks_def.name);
-            ks.create_replication_strategy(ksm);
-          });
-=======
                 ks.create_replication_strategy(ksm);
             });
->>>>>>> 01e12396
         }).then([schema_id = std::move(schema_id)] {
             return make_ready_future<std::string>(std::move(schema_id));
         }).then_wrapped([cob = std::move(cob), exn_cob = std::move(exn_cob)] (future<std::string> result) {
